--- conflicted
+++ resolved
@@ -108,16 +108,9 @@
             warp = StationaryVelocity(fixed_images, moving_images, integrator_n=integrator_n, optimizer=optimizer, optimizer_lr=optimizer_lr, optimizer_params=optimizer_params, dtype=self.dtype,
                                     smoothing_grad_sigma=smooth_grad_sigma, init_scale=scales[0])
         elif deformation_type == 'compositive':
-<<<<<<< HEAD
             warp = CompositiveWarp(fixed_images, moving_images, optimizer=optimizer, optimizer_lr=optimizer_lr, optimizer_params=optimizer_params, \
                 dtype=self.dtype,
                 smoothing_grad_sigma=smooth_grad_sigma, smoothing_warp_sigma=smooth_warp_sigma, init_scale=scales[0], freeform=freeform)
-=======
-            warp = CompositiveWarp(fixed_images, moving_images, optimizer=optimizer, optimizer_lr=optimizer_lr, \
-                                   optimizer_params=optimizer_params, \
-                                   smoothing_grad_sigma=smooth_grad_sigma, smoothing_warp_sigma=smooth_warp_sigma, \
-                                   init_scale=scales[0])
->>>>>>> 538cd821
             smooth_warp_sigma = 0  # this work is delegated to compositive warp
         else:
             raise ValueError('Invalid deformation type: {}'.format(deformation_type))
@@ -125,10 +118,6 @@
         self.smooth_warp_sigma = smooth_warp_sigma   # in voxels
         # initialize affine
         if init_affine is None:
-<<<<<<< HEAD
-            init_affine = torch.eye(self.dims+1, device=fixed_images.device, dtype=self.dtype).unsqueeze(0).repeat(self.opt_size, 1, 1)  # [N, D+1, D+1]
-        self.affine = init_affine.detach().to(self.dtype)
-=======
             init_affine = torch.eye(self.dims+1, device=fixed_images.device).unsqueeze(0).repeat(self.opt_size, 1, 1)  # [N, D+1, D+1]
         B, D1, D2 = init_affine.shape
         # affine can be [N, D, D+1] or [N, D+1, D+1]
@@ -141,7 +130,6 @@
             self.affine = torch.cat([init_affine.detach(), row], dim=1)
         else:
             raise ValueError('Invalid initial affine shape: {}'.format(init_affine.shape))
->>>>>>> 538cd821
     
     def get_inverse_warped_coordinates(self, fixed_images: Union[BatchedImages, FakeBatchedImages], \
                                              moving_images: Union[BatchedImages, FakeBatchedImages], \
