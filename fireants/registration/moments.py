--- conflicted
+++ resolved
@@ -283,22 +283,12 @@
         else:
             raise NotImplementedError("Only 1st and 2nd order moments supported.")
 
-<<<<<<< HEAD
-        self.Rf = self.Rf.to(self.dtype)
-        self.tf = self.tf.to(self.dtype)
-
-
-    def get_warped_coordinates(self, fixed_images: BatchedImages, moving_images: BatchedImages, shape=None):
-        fixed_t2p = fixed_images.get_torch2phy().to(self.dtype)
-        moving_p2t = moving_images.get_phy2torch().to(self.dtype)
-=======
     def get_inverse_warped_coordinates(self, fixed_images: Union[BatchedImages, FakeBatchedImages], moving_images: Union[BatchedImages, FakeBatchedImages], shape=None):
-        pass
+        raise NotImplementedError("Inverse warped coordinates not implemented for moments registration.")
 
     def get_warped_coordinates(self, fixed_images: Union[BatchedImages, FakeBatchedImages], moving_images: Union[BatchedImages, FakeBatchedImages], shape=None):
         fixed_t2p = fixed_images.get_torch2phy()
         moving_p2t = moving_images.get_phy2torch()
->>>>>>> 538cd821
         # get affine matrix and append last row
         aff = self.get_affine_init()  # [B, d, d+1]
         row = torch.zeros((self.opt_size, 1, self.dims+1), device=aff.device, dtype=self.dtype)
